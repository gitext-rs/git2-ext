--- conflicted
+++ resolved
@@ -130,16 +130,12 @@
 snapbox = "0.5.9"
 regex = "1.10.4"
 divan = "0.1.14"
+automod = "1.0.14"
 
-<<<<<<< HEAD
 [[bench]]
 harness = false
 name = "ops"
 path = "benches/ops.rs"
-=======
-[dev-dependencies]
-automod = "1.0.14"
 
 [lints]
-workspace = true
->>>>>>> 82cf9a62
+workspace = true